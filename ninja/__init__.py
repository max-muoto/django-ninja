"""Django Ninja - Fast Django REST framework"""

<<<<<<< HEAD
__version__ = "1.0a1"
=======
__version__ = "0.22.2"
>>>>>>> 77e38ca4

from pydantic import Field

from ninja.files import UploadedFile
from ninja.filter_schema import FilterSchema
from ninja.main import NinjaAPI
from ninja.orm import ModelSchema
from ninja.params_functions import Body, Cookie, File, Form, Header, Path, Query
from ninja.router import Router
from ninja.schema import Schema

__all__ = [
    "Field",
    "UploadedFile",
    "NinjaAPI",
    "Body",
    "Cookie",
    "File",
    "Form",
    "Header",
    "Path",
    "Query",
    "Router",
    "Schema",
    "ModelSchema",
    "FilterSchema",
]<|MERGE_RESOLUTION|>--- conflicted
+++ resolved
@@ -1,10 +1,7 @@
 """Django Ninja - Fast Django REST framework"""
 
-<<<<<<< HEAD
 __version__ = "1.0a1"
-=======
-__version__ = "0.22.2"
->>>>>>> 77e38ca4
+
 
 from pydantic import Field
 
