<<<<<<< HEAD
=======
from typing import List, Union

>>>>>>> 5d22e99d
import pytest
from pydantic import BaseModel, ValidationError

from ninja import Router
from ninja.testing import TestClient

router = Router()


@router.get("/check_int", response=int)
def check_int(request):
    return "1"


@router.get("/check_int2", response=int)
def check_int2(request):
    return "str"


class User:
    def __init__(self, id, user_name, password):
        self.id = id
        self.user_name = user_name
        self.password = password


def to_camel(string: str) -> str:
    return ''.join(word.capitalize() for word in string.split('_'))


class UserModel(BaseModel):
    id: int
    user_name: str
    # skipping password output to responses

    class Config:
        orm_mode = True
        alias_generator = to_camel
        allow_population_by_field_name = True


@router.get("/check_model", response=UserModel)
def check_model(request):
    return User(1, "John", "Password")


@router.get("/check_list_model", response=List[UserModel])
def check_list_model(request):
    return [User(1, "John", "Password")]


@router.get("/check_model_alias", response=UserModel, by_alias=True)
def check_model_alias(request):
    return User(1, "John", "Password")


@router.get("/check_union", response=Union[int, UserModel])
def check_union(request, q: int):
    if q == 0:
        return 1
    if q == 1:
        return User(1, "John", "Password")
    return "invalid"


client = TestClient(router)


@pytest.mark.parametrize(
    "path,expected_response",
    [
        ("/check_int", 1),
        ("/check_model", {"id": 1, "user_name": "John"}),  # the password is skipped
        ("/check_list_model", [{"id": 1, "user_name": "John"}]),  # the password is skipped
        ("/check_model", {"id": 1, "user_name": "John"}),  # the password is skipped
        ("/check_model_alias", {"Id": 1, "UserName": "John"}),  # result is Camal Case
        ("/check_union?q=0", 1),
        ("/check_union?q=1", {"id": 1, "user_name": "John"}),
    ],
)
def test_responses(path, expected_response):
    response = client.get(path)
    assert response.status_code == 200, response.content
    assert response.json() == expected_response


def test_validates():
    with pytest.raises(ValidationError):
        client.get("/check_int2")

    with pytest.raises(ValidationError):
        client.get("/check_union?q=2")<|MERGE_RESOLUTION|>--- conflicted
+++ resolved
@@ -1,8 +1,5 @@
-<<<<<<< HEAD
-=======
 from typing import List, Union
 
->>>>>>> 5d22e99d
 import pytest
 from pydantic import BaseModel, ValidationError
 
@@ -30,7 +27,7 @@
 
 
 def to_camel(string: str) -> str:
-    return ''.join(word.capitalize() for word in string.split('_'))
+    return "".join(word.capitalize() for word in string.split("_"))
 
 
 class UserModel(BaseModel):
@@ -76,7 +73,10 @@
     [
         ("/check_int", 1),
         ("/check_model", {"id": 1, "user_name": "John"}),  # the password is skipped
-        ("/check_list_model", [{"id": 1, "user_name": "John"}]),  # the password is skipped
+        (
+            "/check_list_model",
+            [{"id": 1, "user_name": "John"}],
+        ),  # the password is skipped
         ("/check_model", {"id": 1, "user_name": "John"}),  # the password is skipped
         ("/check_model_alias", {"Id": 1, "UserName": "John"}),  # result is Camal Case
         ("/check_union?q=0", 1),
