--- conflicted
+++ resolved
@@ -167,21 +167,6 @@
     }
 
 
-<<<<<<< HEAD
-def test_get_openapi_urls():
-
-    api = NinjaAPI(openapi_url=None)
-    paths = get_openapi_urls(api)
-    assert len(paths) == 0
-
-    api = NinjaAPI(docs_url=None)
-    paths = get_openapi_urls(api)
-    assert len(paths) == 1
-
-    api = NinjaAPI(openapi_url='/path', docs_url='/path')
-    with pytest.raises(AssertionError, match='Please use different urls for openapi_url and docs_url'):
-        get_openapi_urls(api)
-=======
 def test_schema_path(schema):
     method_list = schema["paths"]["/api/test-path/{i}/{f}"]["get"]
 
@@ -212,7 +197,21 @@
             "description": "OK",
         }
     }
->>>>>>> 573dbea8
+
+
+def test_get_openapi_urls():
+
+    api = NinjaAPI(openapi_url=None)
+    paths = get_openapi_urls(api)
+    assert len(paths) == 0
+
+    api = NinjaAPI(docs_url=None)
+    paths = get_openapi_urls(api)
+    assert len(paths) == 1
+
+    api = NinjaAPI(openapi_url='/path', docs_url='/path')
+    with pytest.raises(AssertionError, match='Please use different urls for openapi_url and docs_url'):
+        get_openapi_urls(api)
 
 
 def test_unique_operation_ids():
